--- conflicted
+++ resolved
@@ -634,17 +634,11 @@
 				B7A03F5C1F8669CA006AEF79 /* MessageCellDelegate.swift in Sources */,
 				1FF377A420087C82004FD648 /* MessageKitError.swift in Sources */,
 				B7A03F4A1F86694F006AEF79 /* MessageInputBar.swift in Sources */,
-<<<<<<< HEAD
 				3868C1D2202065FD0019336C /* AutocompleteCell.swift in Sources */,
-				B006FA021F99DE2100509C46 /* MessageIntermediateLayoutAttributes.swift in Sources */,
-				B7A03F4B1F86694F006AEF79 /* MessageContainerView.swift in Sources */,
-				B7A03F281F866895006AEF79 /* LocationMessageSnapshotOptions.swift in Sources */,
 				3868C1CB202065970019336C /* AutocompleteManagerDelegate.swift in Sources */,
-=======
 				B7A03F4B1F86694F006AEF79 /* MessageContainerView.swift in Sources */,
 				B7A03F281F866895006AEF79 /* LocationMessageSnapshotOptions.swift in Sources */,
 				1FAC3490201E50DF000A1504 /* MessageCellLayoutContext.swift in Sources */,
->>>>>>> 1d660b0a
 				B7A03F481F86694F006AEF79 /* InputTextView.swift in Sources */,
 				1FAC3488201E44F7000A1504 /* MessagesCollectionViewFlowLayout+Labels.swift in Sources */,
 				B7A03F6C1F8669EB006AEF79 /* UIView+Extensions.swift in Sources */,
